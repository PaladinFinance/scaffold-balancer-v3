--- conflicted
+++ resolved
@@ -90,11 +90,7 @@
           </button>
         </div>
 
-<<<<<<< HEAD
-        {createdPools && (
-=======
         {createdPools.length > 0 && (
->>>>>>> f58915a3
           <div className="dropdown dropdown-end">
             <div
               onClick={() => setIsOpen(!isOpen)}
